--- conflicted
+++ resolved
@@ -1,10 +1,6 @@
 # phixiv
 
-<<<<<<< HEAD
-## PHIXIV WILL BE DISCONTINUED December 30 2023
-=======
-## [PHIXIV WILL BE DISCONTINUED 01/01/2024](https://github.com/HazelTheWitch/phixiv/blob/main/GOODBYE.md)
->>>>>>> df52d473
+## [PHIXIV WILL BE DISCONTINUED December 30 2023](https://github.com/HazelTheWitch/phixiv/blob/main/GOODBYE.md)
 
 [pixiv](https://www.pixiv.net/) embed fixer. If you run into any issues or have any suggestions to make this service better, please [make an issue](https://github.com/HazelTheWitch/phixiv/issues/new).
 
